--- conflicted
+++ resolved
@@ -6,11 +6,8 @@
 
 import io
 import pickle
-<<<<<<< HEAD
+from dataclasses import dataclass
 import psycopg2
-=======
-from dataclasses import dataclass
->>>>>>> 3098ad41
 from pathlib import Path
 from typing import Dict, List, Set
 
@@ -248,9 +245,89 @@
     def dep_path(self, pid: PodId) -> Path:
         return self.root_dir / f"{pid.tid}_{pid.oid}_dep.pkl"
 
-<<<<<<< HEAD
-    def estimate_size(self) -> int:
-        return sum(f.stat().st_size for f in self.root_dir.glob("**/*") if f.is_file())
+    def next_pod_page_idx(self) -> int:
+        page_idx = self.stats.pod_page_count
+        self.stats.pod_page_count += 1
+        self.write_stats()
+        return page_idx
+
+    def next_dep_page_idx(self) -> int:
+        page_idx = self.stats.dep_page_count
+        self.stats.dep_page_count += 1
+        self.write_stats()
+        return page_idx
+
+    def next_pid_synonym_page_idx(self) -> int:
+        page_idx = self.stats.pid_synonym_page_count
+        self.stats.pid_synonym_page_count += 1
+        self.write_stats()
+        return page_idx
+
+    def pod_page_path(self, page_idx: int) -> Path:
+        return self.root_dir / f"pod_{page_idx}.pkl"
+
+    def dep_page_path(self, page_idx: int) -> Path:
+        return self.root_dir / f"dep_{page_idx}.pkl"
+
+    def stats_path(self) -> Path:
+        return self.root_dir / "stats.json"
+
+    def index_path(self) -> Path:
+        return self.root_dir / "index.pkl"
+
+    def pid_synonym_path(self, page_idx: int) -> Path:
+        return self.root_dir / f"pid_synonym_{page_idx}.pkl"
+
+    def write_stats(self) -> None:
+        with open(self.stats_path(), "w") as f:
+            f.write(self.stats.to_json())  # type: ignore
+
+    def reload_stats(self) -> FilePodStorageStats:
+        with open(self.stats_path(), "r") as f:
+            return FilePodStorageStats.from_json(f.read())  # type: ignore
+
+    def update_index(self, new_maps: Dict[PodId, int]) -> None:
+        self.pid_index.update(new_maps)
+        with open(self.index_path(), "wb") as f:
+            pickle.dump(self.pid_index, f)
+
+    def search_index(self, pid: PodId) -> int:
+        return self.pid_index[pid]
+
+    def reload_index(self) -> FilePodStorageIndex:
+        with open(self.index_path(), "rb") as f:
+            return pickle.load(f)
+
+    def update_pid_synonym(self, new_pid_synonyms: FilePodStoragePodIdSynonym) -> None:
+        self.pid_synonym.update(new_pid_synonyms)
+        self.write_pid_synonym(new_pid_synonyms)
+
+    def resolve_pid_synonym(self, pid: PodId) -> PodId:
+        return self.pid_synonym.get(pid, pid)
+
+    def write_pid_synonym(self, pid_synonym: FilePodStoragePodIdSynonym) -> None:
+        page_idx = self.next_pid_synonym_page_idx()
+        with open(self.pid_synonym_path(page_idx), "wb") as f:
+            pickle.dump(pid_synonym, f)
+
+    def reload_pid_synonym(self) -> FilePodStoragePodIdSynonym:
+        pid_synonym: FilePodStoragePodIdSynonym = {}
+        for page_idx in range(self.stats.pid_synonym_page_count):
+            with open(self.pid_synonym_path(page_idx), "rb") as f:
+                pid_synonym.update(pickle.load(f))
+        return pid_synonym
+
+    def reload_pid_by_bytes(self) -> FilePodStoragePodIdByBytes:
+        pid_by_bytes: FilePodStoragePodIdByBytes = {}
+        for page_path in self.root_dir.glob("pod_*.pkl"):
+            with open(page_path, "rb") as f:
+                page = pickle.load(f)
+            for pod_id, pod_bytes in page.items():
+                pid_by_bytes[pod_bytes] = pod_id
+        return pid_by_bytes
+
+    def is_init(self) -> bool:
+        return self.stats_path().exists() and self.index_path().exists()
 
 
 """ PostgreSQL storage: each pod as an entry in a database """
@@ -330,6 +407,86 @@
         return PostgreSQLPodStorageReader(self)
     
     def estimate_size(self) -> int:
+        return sum(f.stat().st_size for f in self.root_dir.glob("**/*") if f.is_file())
+
+
+""" PostgreSQL storage: each pod as an entry in a database """
+
+
+class PostgreSQLPodStorageWriter(PodWriter):
+    def __init__(self, storage: PostgreSQLPodStorage) -> None:
+        self.storage = storage
+
+    def write_pod(
+        self,
+        pod_id: PodId,
+        pod_bytes: bytes,
+    ) -> None:
+        # TODO: Reduce fragments by combining and flushing in pages.
+        with self.storage.db_conn.cursor() as cursor:
+            cursor.execute("INSERT INTO pod_storage (tid, oid, pod_bytes) VALUES (%s, %s, %s) ON CONFLICT (tid, oid) DO UPDATE SET pod_bytes = EXCLUDED.pod_bytes", (pod_id.tid, pod_id.oid, pod_bytes))
+        self.storage.db_conn.commit()
+
+    def write_dep(
+        self,
+        pod_id: PodId,
+        dep_pids: Set[PodId],  # List of pids this pod depends on.
+    ) -> None:
+        with self.storage.db_conn.cursor() as cursor:
+            cursor.execute("DELETE FROM pod_dependencies WHERE pod_id_tid = %s AND pod_id_oid = %s;", (pod_id.tid, pod_id.oid))
+            for dep_pid in dep_pids:
+                cursor.execute("INSERT INTO pod_dependencies (pod_id_tid, pod_id_oid, dep_pid_tid, dep_pid_oid) VALUES (%s, %s, %s, %s);", (pod_id.tid, pod_id.oid, dep_pid.tid, dep_pid.oid))
+        self.storage.db_conn.commit()
+
+class PostgreSQLPodStorageReader(PodReader):
+    def __init__(self, storage: PostgreSQLPodStorage) -> None:
+        self.storage = storage
+
+    def read(self, pod_id: PodId) -> io.IOBase:
+        with self.storage.db_conn.cursor() as cursor:
+            cursor.execute("SELECT pod_bytes FROM pod_storage WHERE tid = %s AND oid = %s", (pod_id.tid, pod_id.oid))
+            pod_bytes = cursor.fetchone()[0]
+        return io.BytesIO(pod_bytes)
+
+
+class PostgreSQLPodStorage(PodStorage):
+    def __init__(self, host: str, port: int) -> None:
+        try:
+            self.db_conn = psycopg2.connect(dbname="postgres", user="postgres", host=host, port=port)
+        except psycopg2.OperationalError as e:
+            print(f"Error connecting to the database: {e}")
+            raise
+        with self.db_conn.cursor() as cursor:
+            cursor.execute("""
+                CREATE TABLE IF NOT EXISTS pod_storage (
+                    tid BIGINT,
+                    oid BIGINT,
+                    pod_bytes BYTEA,
+                    PRIMARY KEY (tid, oid)
+                );
+            """)
+            cursor.execute("""
+                CREATE TABLE IF NOT EXISTS pod_dependencies (
+                    pod_id_tid BIGINT,
+                    pod_id_oid BIGINT,
+                    dep_pid_tid BIGINT,
+                    dep_pid_oid BIGINT,
+                    PRIMARY KEY (pod_id_tid, pod_id_oid, dep_pid_tid, dep_pid_oid),
+                    FOREIGN KEY (pod_id_tid, pod_id_oid) REFERENCES pod_storage(tid, oid),
+                    FOREIGN KEY (dep_pid_tid, dep_pid_oid) REFERENCES pod_storage(tid, oid)      
+                );
+            """)
+            self.db_conn.commit()
+
+
+    def writer(self) -> PodWriter:
+        return PostgreSQLPodStorageWriter(self)
+
+    def reader(self, hint_pod_ids: List[PodId] = []) -> PodReader:
+        # TODO: Leverage dep to prefetch relevant pods.
+        return PostgreSQLPodStorageReader(self)
+    
+    def estimate_size(self) -> int:
         with self.db_conn.cursor() as cursor:
             cursor.execute("""
                 SELECT pg_total_relation_size('pod_dependencies') + pg_total_relation_size('pod_storage') 
@@ -340,89 +497,4 @@
 
     
     def __del__(self):
-        self.db_conn.close()
-=======
-    def next_pod_page_idx(self) -> int:
-        page_idx = self.stats.pod_page_count
-        self.stats.pod_page_count += 1
-        self.write_stats()
-        return page_idx
-
-    def next_dep_page_idx(self) -> int:
-        page_idx = self.stats.dep_page_count
-        self.stats.dep_page_count += 1
-        self.write_stats()
-        return page_idx
-
-    def next_pid_synonym_page_idx(self) -> int:
-        page_idx = self.stats.pid_synonym_page_count
-        self.stats.pid_synonym_page_count += 1
-        self.write_stats()
-        return page_idx
-
-    def pod_page_path(self, page_idx: int) -> Path:
-        return self.root_dir / f"pod_{page_idx}.pkl"
-
-    def dep_page_path(self, page_idx: int) -> Path:
-        return self.root_dir / f"dep_{page_idx}.pkl"
-
-    def stats_path(self) -> Path:
-        return self.root_dir / "stats.json"
-
-    def index_path(self) -> Path:
-        return self.root_dir / "index.pkl"
-
-    def pid_synonym_path(self, page_idx: int) -> Path:
-        return self.root_dir / f"pid_synonym_{page_idx}.pkl"
-
-    def write_stats(self) -> None:
-        with open(self.stats_path(), "w") as f:
-            f.write(self.stats.to_json())  # type: ignore
-
-    def reload_stats(self) -> FilePodStorageStats:
-        with open(self.stats_path(), "r") as f:
-            return FilePodStorageStats.from_json(f.read())  # type: ignore
-
-    def update_index(self, new_maps: Dict[PodId, int]) -> None:
-        self.pid_index.update(new_maps)
-        with open(self.index_path(), "wb") as f:
-            pickle.dump(self.pid_index, f)
-
-    def search_index(self, pid: PodId) -> int:
-        return self.pid_index[pid]
-
-    def reload_index(self) -> FilePodStorageIndex:
-        with open(self.index_path(), "rb") as f:
-            return pickle.load(f)
-
-    def update_pid_synonym(self, new_pid_synonyms: FilePodStoragePodIdSynonym) -> None:
-        self.pid_synonym.update(new_pid_synonyms)
-        self.write_pid_synonym(new_pid_synonyms)
-
-    def resolve_pid_synonym(self, pid: PodId) -> PodId:
-        return self.pid_synonym.get(pid, pid)
-
-    def write_pid_synonym(self, pid_synonym: FilePodStoragePodIdSynonym) -> None:
-        page_idx = self.next_pid_synonym_page_idx()
-        with open(self.pid_synonym_path(page_idx), "wb") as f:
-            pickle.dump(pid_synonym, f)
-
-    def reload_pid_synonym(self) -> FilePodStoragePodIdSynonym:
-        pid_synonym: FilePodStoragePodIdSynonym = {}
-        for page_idx in range(self.stats.pid_synonym_page_count):
-            with open(self.pid_synonym_path(page_idx), "rb") as f:
-                pid_synonym.update(pickle.load(f))
-        return pid_synonym
-
-    def reload_pid_by_bytes(self) -> FilePodStoragePodIdByBytes:
-        pid_by_bytes: FilePodStoragePodIdByBytes = {}
-        for page_path in self.root_dir.glob("pod_*.pkl"):
-            with open(page_path, "rb") as f:
-                page = pickle.load(f)
-            for pod_id, pod_bytes in page.items():
-                pid_by_bytes[pod_bytes] = pod_id
-        return pid_by_bytes
-
-    def is_init(self) -> bool:
-        return self.stats_path().exists() and self.index_path().exists()
->>>>>>> 3098ad41
+        self.db_conn.close()