--- conflicted
+++ resolved
@@ -22,7 +22,7 @@
 from loguru import logger
 from psycopg2.extensions import ISOLATION_LEVEL_AUTOCOMMIT
 
-from pod.common import PodDependency, PodId, make_pod_id
+from pod.common import PodId, PodDependency, make_pod_id
 
 POD_CACHE_SIZE = 2_000_000_000
 
@@ -50,8 +50,8 @@
     def write_dep(
         self,
         pod_id: PodId,
-        dep: PodDependency,
-    ):
+        dep_pids: Set[PodId],  # List of pids this pod depends on.
+    ) -> None:
         raise NotImplementedError("Abstract method")
 
     def __exit__(self, exc_type, exc_val, exc_tb) -> None:
@@ -65,9 +65,6 @@
     def read(self, pod_id: PodId) -> io.IOBase:
         raise NotImplementedError("Abstract method")
 
-    def dep_pids_by_rank(self) -> List[PodId]:
-        raise NotImplementedError("Abstract method")
-
     def __exit__(self, exc_type, exc_val, exc_tb) -> None:
         pass  # Optional: Commit and tear down resources.
 
@@ -86,7 +83,6 @@
 @dataclass
 class PodBytesMemo:
     max_size: int
-    min_size: int
     size: int
     memo_page: Dict[bytes, PodId]
 
@@ -94,7 +90,6 @@
     def new(max_size: int) -> PodBytesMemo:
         return PodBytesMemo(
             max_size=max_size,
-            min_size=128,
             size=0,
             memo_page={},
         )
@@ -106,7 +101,7 @@
         return self.memo_page[pod_bytes]
 
     def put(self, pod_bytes: bytes, pod_id: PodId):
-        if len(pod_bytes) < self.min_size or len(pod_bytes) > self.max_size or pod_bytes in self:
+        if len(pod_bytes) > self.max_size or pod_bytes in self:
             return
         self.memo_page[pod_bytes] = pod_id
         self.size += len(pod_bytes)
@@ -138,49 +133,34 @@
     def write_dep(
         self,
         pod_id: PodId,
-        dep: PodDependency,
+        dep_pids: Set[PodId],  # List of pids this pod depends on.
     ) -> None:
-        self.storage.deps[pod_id] = dep
+        self.storage.dep_pids[pod_id] = dep_pids
 
 
 class DictPodStorageReader(PodReader):
-    def __init__(self, storage: DictPodStorage, hint_pod_ids: List[PodId]) -> None:
+    def __init__(self, storage: DictPodStorage) -> None:
         self.storage = storage
-        self.hint_pod_ids = hint_pod_ids
 
     def read(self, pod_id: PodId) -> io.IOBase:
         return io.BytesIO(self.storage.pod_bytes[pod_id])
-
-    def dep_pids_by_rank(self) -> List[PodId]:
-        seen_pid: Set[PodId] = set()
-        pid_queue: Queue[PodId] = Queue()
-        for pid in self.hint_pod_ids:
-            seen_pid.add(pid)
-            pid_queue.put(pid)
-        while not pid_queue.empty():
-            pid = pid_queue.get()
-            for dep_pid in self.storage.deps[pid].dep_pids:
-                if dep_pid not in seen_pid:
-                    seen_pid.add(dep_pid)
-                    pid_queue.put(dep_pid)
-        return sorted(seen_pid, key=lambda pid: self.storage.deps[pid].rank)
 
 
 class DictPodStorage(PodStorage):
     def __init__(self) -> None:
         self.pod_bytes: Dict[PodId, bytes] = {}
-        self.deps: Dict[PodId, PodDependency] = {}
+        self.dep_pids: Dict[PodId, Set[PodId]] = {}
 
     def writer(self) -> PodWriter:
         return DictPodStorageWriter(self)
 
     def reader(self, hint_pod_ids: List[PodId] = []) -> PodReader:
-        return DictPodStorageReader(self, hint_pod_ids)
+        return DictPodStorageReader(self)
 
     def estimate_size(self) -> int:
         # In memory size
         # import sys
-        # return sys.getsizeof(self.pod_bytes) + sys.getsizeof(self.deps)
+        # return sys.getsizeof(self.pod_bytes) + sys.getsizeof(self.dep_pids)
 
         # Only bytes
         return sum(len(pod_bytes) for _, pod_bytes in self.pod_bytes.items())
@@ -190,7 +170,7 @@
 
 
 FilePodStorageIndex = Dict[PodId, int]
-FilePodStoragePodIdDep = Dict[PodId, PodDependency]
+FilePodStoragePodIdDep = Dict[PodId, Set[PodId]]
 FilePodStoragePodPage = Dict[PodId, bytes]
 FilePodStorageDepPage = FilePodStoragePodIdDep
 
@@ -202,9 +182,6 @@
     dep_page_count: int
     pid_index_page_count: int
     pid_synonym_page_count: int
-
-
-# max_tid_diff: int = 0  # stat_max_tid_diff
 
 
 class FilePodStorageWriter(PodWriter):
@@ -227,10 +204,6 @@
             # Save as synonymous pids.
             same_pod_id = self.storage.pod_bytes_memo.get(pod_bytes)
             self.new_pid_synonyms[pod_id] = same_pod_id
-            # global max_tid_diff  # stat_max_tid_diff
-            # if max_tid_diff < pod_id.tid - same_pod_id.tid:  # stat_max_tid_diff
-            #     max_tid_diff = pod_id.tid - same_pod_id.tid  # stat_max_tid_diff
-            #     print(max_tid_diff, pod_id, same_pod_id, len(pod_bytes))  # stat_max_tid_diff
         else:
             # New pod bytes.
             self.storage.pod_bytes_memo.put(pod_bytes, pod_id)
@@ -244,9 +217,9 @@
     def write_dep(
         self,
         pod_id: PodId,
-        dep: PodDependency,
+        dep_pids: Set[PodId],  # List of pids this pod depends on.
     ) -> None:
-        self.dep_page_buffer[pod_id] = dep
+        self.dep_page_buffer[pod_id] = dep_pids
 
     def flush_pod(self) -> None:
         # Write buffer.
@@ -268,7 +241,7 @@
             pickle.dump(self.dep_page_buffer, f)
 
         # Save to in-memory storage.
-        self.storage.deps.update(self.dep_page_buffer)
+        self.storage.pid_deps.update(self.dep_page_buffer)
 
         # Reset buffer state.
         self.dep_page_buffer = {}
@@ -285,12 +258,11 @@
 
 
 class FilePodStorageReader(PodReader):
-    def __init__(self, storage: FilePodStorage, expected_pids: Set[PodId], page_idxs: Set[int]) -> None:
+    def __init__(self, storage: FilePodStorage, page_idxs: Set[int]) -> None:
         # from pod.stats import PodCacheStat  # stat_cache_pfl
         # self.cache_stat = PodCacheStat()  # stat_cache_pfl
 
         self.storage = storage
-        self.expected_pids = expected_pids
         self.page_cache: Dict[int, FilePodStoragePodPage] = {}
         for page_idx in page_idxs:
             with open(self.storage.pod_page_path(page_idx), "rb") as f:
@@ -304,7 +276,6 @@
         page_idx = self.storage.search_index(resolved_pid)
         page_path = self.storage.pod_page_path(page_idx)
         if page_idx not in self.page_cache:
-            logger.warning(f"Unexpected cache miss on {pod_id} (={resolved_pid}), page_idx= {page_path}")
             with open(page_path, "rb") as f:
                 self.page_cache[page_idx] = pickle.load(f)
                 # self.cache_stat.add_io(  # stat_cache_pfl
@@ -316,9 +287,6 @@
         # self.cache_stat.add_read(str(resolved_pid), len(page[resolved_pid]))  # stat_cache_pfl
         return io.BytesIO(page[resolved_pid])
 
-    def dep_pids_by_rank(self) -> List[PodId]:
-        return sorted(self.expected_pids, key=self.storage.pid_rank)
-
     # def __del__(self) -> None:  # stat_cache_pfl
     #     self.cache_stat.summary()  # stat_cache_pfl
 
@@ -337,13 +305,13 @@
         self.pid_index: FilePodStorageIndex = {}
         self.pid_synonym: PodIdSynonym = {}
         self.pod_bytes_memo: PodBytesMemo = PodBytesMemo.new(POD_CACHE_SIZE)
-        self.deps: FilePodStoragePodIdDep = {}
+        self.pid_deps: FilePodStoragePodIdDep = {}
         if self.is_init():
             self.stats = self.reload_stats()
             self.pid_index = self.reload_index()
             self.pid_synonym = self.reload_pid_synonym()
             self.reload_pod_bytes_memo()
-            self.deps = self.reload_pid_deps()
+            self.pid_deps = self.reload_pid_deps()
 
     def writer(self) -> PodWriter:
         return FilePodStorageWriter(self)
@@ -360,11 +328,11 @@
             resolved_pid = self.resolve_pid_synonym(pid)
             page_idx = self.search_index(resolved_pid)
             page_idxs.add(page_idx)
-            for dep_pid in self.deps[pid].dep_pids:
+            for dep_pid in self.pid_deps[pid]:
                 if dep_pid not in seen_pid:
                     seen_pid.add(dep_pid)
                     pid_queue.put(dep_pid)
-        return FilePodStorageReader(self, seen_pid, page_idxs)
+        return FilePodStorageReader(self, page_idxs)
 
     def estimate_size(self) -> int:
         return sum(f.stat().st_size for f in self.root_dir.glob("**/*") if f.is_file())
@@ -446,9 +414,6 @@
         page_idx = self.next_pid_synonym_page_idx()
         with open(self.pid_synonym_path(page_idx), "wb") as f:
             pickle.dump(pid_synonym, f)
-
-    def pid_rank(self, pid: PodId) -> int:
-        return self.deps[pid].rank
 
     def reload_pid_synonym(self) -> PodIdSynonym:
         pid_synonym: PodIdSynonym = {}
@@ -726,15 +691,14 @@
     def write_dep(
         self,
         pod_id: PodId,
-        dep: PodDependency,
+        dep_pids: Set[PodId],  # List of pids this pod depends on.
     ) -> None:
-        self.dependency_buffer += [(pod_id.tid, pod_id.oid, p.tid, p.oid) for p in dep.dep_pids]
+        self.dependency_buffer += [(pod_id.tid, pod_id.oid, p.tid, p.oid) for p in dep_pids]
 
 
 class PostgreSQLPodStorageReader(PodReader):
-    def __init__(self, storage: PostgreSQLPodStorage, hint_pod_ids: List[PodId]) -> None:
+    def __init__(self, storage: PostgreSQLPodStorage) -> None:
         self.storage = storage
-        self.hint_pod_ids = hint_pod_ids
 
     def read(self, pod_id: PodId) -> io.IOBase:
         if pod_id in self.storage.synonyms:
@@ -752,10 +716,6 @@
                 for item in result:
                     self.storage.cache[(pod_id.tid, pod_id.oid)].extend(item[0])
         return io.BytesIO(self.storage.cache[(pod_id.tid, pod_id.oid)])
-
-    def dep_pids_by_rank(self) -> List[PodId]:
-        logger.warning(f"Need to implement {type(self).__name__}::dep_pids_by_rank")
-        return self.hint_pod_ids
 
 
 class PostgreSQLPodStorage(PodStorage):
@@ -945,7 +905,7 @@
             tid, oid, syn_tid, syn_oid = row
             self.synonyms[make_pod_id(tid, oid)] = make_pod_id(syn_tid, syn_oid)
 
-    def _prefetch_dependencies(self, cursor: psycopg2.extensions.cursor, hint_tid_oid_array: List[List]):
+    def _prefetch_dependencies(self, cursor: psycopg2.extensions.cursor, hint_tid_oid_array: List[Tuple]):
         cursor.execute("SELECT * FROM get_dependencies(%s::BIGINT[][])", (hint_tid_oid_array,))
         results = cursor.fetchall()
 
@@ -964,11 +924,12 @@
         return PostgreSQLPodStorageWriter(self)
 
     def reader(self, hint_pod_ids: List[PodId] = []) -> PodReader:
-        if len(hint_pod_ids) > 0:
-            hint_tid_oid_array = [[p.tid, p.oid] for p in hint_pod_ids]
-            with self.db_conn.cursor() as cursor:
-                self._prefetch_dependencies(cursor, hint_tid_oid_array)
-        return PostgreSQLPodStorageReader(self, hint_pod_ids)
+        if len(hint_pod_ids) == 0:
+            return PostgreSQLPodStorageReader(self)
+        hint_tid_oid_array = [(p.tid, p.oid) for p in hint_pod_ids]
+        with self.db_conn.cursor() as cursor:
+            self._prefetch_dependencies(cursor, hint_tid_oid_array)
+        return PostgreSQLPodStorageReader(self)
 
     def estimate_size(self) -> int:
         with self.db_conn.cursor() as cursor:
@@ -1022,11 +983,12 @@
         self.ranks = {}
 
     def write_pod(self, pod_id: PodId, pod_bytes: bytes) -> None:
+        serialized_pod_id = serialize_pod_id(pod_id)
         if pod_bytes in self.storage.pod_bytes_memo:
-            self.new_pid_synonyms[pod_id] = self.storage.pod_bytes_memo.get(pod_bytes)
+            self.new_pid_synonyms[serialized_pod_id] = serialize_pod_id(self.storage.pod_bytes_memo.get(pod_bytes))
         else:
             self.storage.pod_bytes_memo.put(pod_bytes, pod_id)
-            self.pod_data[pod_id] = pod_bytes
+            self.pod_data[serialized_pod_id] = pod_bytes
 
     def write_dep(
         self,
@@ -1127,14 +1089,10 @@
 
 
 class Neo4jPodStorageWriter(PodWriter):
-    FLUSH_SIZE = 1_000_000_000
-
     def __init__(self, storage: Neo4jPodStorage) -> None:
         self.storage = storage
-        self.pod_data: List[Tuple[bytes, Optional[bytes]]] = []
+        self.pod_data: List[Tuple[bytes, bytes]] = []
         self.dependencies: List[Tuple[bytes, bytes]] = []
-        self.new_pid_synonyms: List[Tuple[bytes, bytes]] = []
-        self.buf_size = 0
 
     def __enter__(self):
         return self
@@ -1158,51 +1116,24 @@
                     "CREATE (p)-[:DEPENDS_ON]->(depPod)",
                     deps_list=self.dependencies,
                 )
-
-                # Write all synonyms at once
-                tx.run(
-                    "UNWIND $syns_list AS syns "
-                    "MATCH (p:Pod {pod_id: syns[0]}) "
-                    "MATCH (syn:Pod {pod_id: syns[1]}) "
-                    "CREATE (p)-[:SYNONYMS_WITH]->(syn)",
-                    syns_list=self.new_pid_synonyms,
-                )
                 tx.commit()
-        self.new_pid_synonyms = []
-        self.dependencies = []
-        self.pod_data = []
-        self.buf_size = 0
 
     def write_pod(self, pod_id: PodId, pod_bytes: bytes) -> None:
         serialized_pod_id = serialize_pod_id(pod_id)
-        if pod_bytes in self.storage.pod_bytes_memo:
-            self.new_pid_synonyms.append((serialized_pod_id, serialize_pod_id(self.storage.pod_bytes_memo.get(pod_bytes))))
-            self.pod_data.append((serialized_pod_id, None))
-            self.storage.synonyms[pod_id] = self.storage.pod_bytes_memo.get(pod_bytes)
-        else:
-            self.pod_data.append((serialized_pod_id, pod_bytes))
-            self.buf_size += len(pod_bytes)
-
-    def write_dep(
-        self,
-        pod_id: PodId,
-        dep: PodDependency,
-    ) -> None:
+        self.pod_data.append((serialized_pod_id, pod_bytes))
+
+    def write_dep(self, pod_id: PodId, dep_pids: Set[PodId]) -> None:
         serialized_pod_id = serialize_pod_id(pod_id)
-        new_deps = [(serialized_pod_id, serialize_pod_id(dep)) for dep in dep.dep_pids]
+        new_deps = [(serialized_pod_id, serialize_pod_id(dep)) for dep in dep_pids]
         self.dependencies += new_deps
-        if self.buf_size > Neo4jPodStorageWriter.FLUSH_SIZE:
-            self.flush_data()
 
 
 class Neo4jPodStorageReader(PodReader):
     def __init__(self, storage: Neo4jPodStorage, hint_pod_ids: List[PodId], cache: Dict[bytes, bytes]) -> None:
         self.storage = storage
         self.hint_pod_ids = hint_pod_ids
-        self.cache = cache
 
     def read(self, pod_id: PodId) -> io.IOBase:
-        pod_id = self.storage.synonyms.get(pod_id, pod_id)
         serialized_pod_id = serialize_pod_id(pod_id)
         if serialized_pod_id in self.cache:
             return io.BytesIO(self.cache[serialized_pod_id])
@@ -1216,38 +1147,13 @@
         pod_bytes = cast(bytes, pod_bytes)
         return io.BytesIO(pod_bytes)
 
-    def dep_pids_by_rank(self) -> List[PodId]:
-        logger.warning(f"Need to implement {type(self).__name__}::dep_pids_by_rank")
-        return self.hint_pod_ids
-
 
 class Neo4jPodStorage(PodStorage):
     def __init__(self, uri: str, port: int, password: str, database: Optional[str] = None) -> None:
         self.driver = neo4j.GraphDatabase.driver(f"{uri}:{port}", auth=("neo4j", password))
         self.database = database
         with self.session() as session:
-<<<<<<< HEAD
             session.run("CREATE INDEX pod_id_index IF NOT EXISTS FOR (p:Pod) ON (p.pod_id);")
-=======
-            # session.run("CREATE INDEX pod_id_index IF NOT EXISTS FOR (p:Pod) ON (p.pod_id);")
-            session.run("CREATE CONSTRAINT FOR (p:Pod) REQUIRE p.pod_id IS UNIQUE;")
-        self.cache: Dict[bytes, io.BytesIO] = {}
-        self.pod_bytes_memo: PodBytesMemo = PodBytesMemo.new(POD_CACHE_SIZE)
-        self.synonyms: PodIdSynonym = {}
-        self._fetch_synonyms()
-
-    def _fetch_synonyms(self):
-        with self.session() as session:
-            query = """
-            MATCH (p:Pod)-[:SYNONYMS_WITH]-(s:Pod)
-            RETURN p as pod_id, s as syn
-            """
-            result = session.run(query)
-            for record in result:
-                pod_id = record["pod_id"]
-                syn = record["syn"]
-                self.synonyms[deserialize_pod_id(pod_id)] = deserialize_pod_id(syn)
->>>>>>> 419be670
 
     def session(self) -> neo4j.Session:
         if self.database is not None:
@@ -1265,10 +1171,8 @@
             UNWIND $pod_ids AS pod_id
             MATCH (p:Pod {pod_id: pod_id})
             OPTIONAL MATCH (p)-[:DEPENDS_ON*]->(depPod:Pod)
-            OPTIONAL MATCH (depPod)-[:SYNONYMS_WITH]-(synPod:Pod)
-            OPTIONAL MATCH (p)-[:SYNONYMS_WITH]-(pSyn:Pod)
-            WITH p, COLLECT(DISTINCT depPod) + COLLECT(DISTINCT synPod) + COLLECT(DISTINCT pSyn) AS relatedPods
-            UNWIND [p] + relatedPods AS allPods
+            WITH p, COLLECT(DISTINCT depPod) AS depPods
+            UNWIND [p] + depPods AS allPods
             RETURN DISTINCT allPods.pod_id AS pod_id, allPods.pod_bytes AS pod_bytes
             """
             result = session.run(query, pod_ids=serialized_pod_ids)
@@ -1278,11 +1182,12 @@
                 if pod_bytes:
                     cache[pid] = pod_bytes
 
-        return Neo4jPodStorageReader(self, hint_pod_ids, cache)
+        return Neo4jPodStorageReader(self, hint_pod_ids)
 
     def estimate_size(self) -> int:
         """Gets size of all files in used neo4j database"""
-        search_pattern = "/neo4j_data/data/databases/pod"
+        home_directory = os.path.expanduser("~")
+        search_pattern = os.path.join(home_directory, "neo4j-*/data/databases/neo4j")
         matching_directories = glob.glob(search_pattern)
         if len(matching_directories) > 1:
             raise RuntimeError("Multiple Neo4j installations found. Please make sure only one exists in your user directory")
@@ -1290,7 +1195,7 @@
             raise RuntimeError("No Neo4j installation found. Please make sure you have it installed in your user directory")
         else:
             neo4j_dir = matching_directories[0]
-        neo4j_path = os.path.join("/", neo4j_dir)
+        neo4j_path = os.path.join(home_directory, neo4j_dir)
         total_size = 0
         for dirpath, dirnames, filenames in os.walk(neo4j_path):
             for f in filenames:
@@ -1311,8 +1216,8 @@
 
     def __init__(self, storage: MongoPodStorage) -> None:
         self.storage = storage
-        self.pods: List[Tuple[SerializedPodId, Optional[bytes]]] = []
-        self.dependency_map: Dict[SerializedPodId, Set[PodId]] = {}
+        self.pods: List[Tuple[PodId, bytes]] = []
+        self.dependency_map: Dict[PodId, Set[PodId]] = {}
         self.new_pid_synonyms: Dict[SerializedPodId, SerializedPodId] = {}
         self.new_ranks: Dict[SerializedPodId, int] = {}
 
@@ -1345,9 +1250,8 @@
         self.new_pid_synonyms = {}
         self.new_ranks = {}
 
-    def _construct_pod_documents(self, serialized_pod_id: SerializedPodId, pod_bytes: Optional[bytes], is_synonym: bool):
+    def construct_pod_documents(self, serialized_pod_id: SerializedPodId, pod_bytes: Optional[bytes], is_synonym: bool):
         if not is_synonym:
-            assert pod_bytes is not None
             pod_bytes_memview = memoryview(pod_bytes)
             return [
                 {
@@ -1389,17 +1293,15 @@
     def write_dep(
         self,
         pod_id: PodId,
-        dep: PodDependency,
+        dep_pids: Set[PodId],  # List of pids this pod depends on.
     ) -> None:
         self.dependency_map[serialize_pod_id(pod_id)] = dep.dep_pids
-        self.new_ranks[serialize_pod_id(pod_id)] = dep.rank
 
 
 class MongoPodStorageReader(PodReader):
-    def __init__(self, storage: MongoPodStorage, hint_pod_ids: List[PodId], cache: Dict[Tuple, bytearray]) -> None:
+    def __init__(self, storage: MongoPodStorage, hint_pod_ids: List[PodId]) -> None:
         self.storage = storage
         self.hint_pod_ids = hint_pod_ids
-        self.cache = cache
 
     def read(self, pod_id: PodId) -> io.IOBase:
         serialized_pod_id = serialize_pod_id(pod_id)
@@ -1419,9 +1321,8 @@
         return io.BytesIO(self.cache[serialized_pod_id])
 
     def dep_pids_by_rank(self) -> List[PodId]:
-        ranked_pod_ids = [deserialize_pod_id(p) for p in self.cache.keys()]
-        ranked_pod_ids.sort(key=lambda p: self.storage.pid_rank(p))
-        return ranked_pod_ids
+        logger.warning(f"Need to implement {type(self).__name__}::dep_pids_by_rank")
+        return self.hint_pod_ids
 
 
 class MongoPodStorage(PodStorage):
@@ -1433,7 +1334,6 @@
         self.db.pod_synonyms.create_index("pod_id")
         self.pod_bytes_memo: PodBytesMemo = PodBytesMemo.new(POD_CACHE_SIZE)
         self.synonyms: Dict[SerializedPodId, SerializedPodId] = {}
-        self.ranks: Dict[SerializedPodId, int] = {}
         self._fetch_synonyms()
 
     def _fetch_synonyms(self):
